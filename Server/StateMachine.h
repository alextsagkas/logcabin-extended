/* Copyright (c) 2012-2014 Stanford University
 *
 * Permission to use, copy, modify, and distribute this software for any
 * purpose with or without fee is hereby granted, provided that the above
 * copyright notice and this permission notice appear in all copies.
 *
 * THE SOFTWARE IS PROVIDED "AS IS" AND THE AUTHOR(S) DISCLAIM ALL WARRANTIES
 * WITH REGARD TO THIS SOFTWARE INCLUDING ALL IMPLIED WARRANTIES OF
 * MERCHANTABILITY AND FITNESS. IN NO EVENT SHALL AUTHORS BE LIABLE FOR
 * ANY SPECIAL, DIRECT, INDIRECT, OR CONSEQUENTIAL DAMAGES OR ANY DAMAGES
 * WHATSOEVER RESULTING FROM LOSS OF USE, DATA OR PROFITS, WHETHER IN AN
 * ACTION OF CONTRACT, NEGLIGENCE OR OTHER TORTIOUS ACTION, ARISING OUT OF
 * OR IN CONNECTION WITH THE USE OR PERFORMANCE OF THIS SOFTWARE.
 */

#include <memory>
#include <mutex>
#include <thread>
#include <unordered_map>

#include "build/Protocol/Client.pb.h"
#include "Core/ConditionVariable.h"
#include "Core/Config.h"
#include "Tree/Tree.h"

#ifndef LOGCABIN_SERVER_STATEMACHINE_H
#define LOGCABIN_SERVER_STATEMACHINE_H

namespace LogCabin {
namespace Server {

// forward declaration
class RaftConsensus;

/**
 * Interprets and executes operations that have been committed into the Raft
 * log.
 */
class StateMachine {
  public:
    StateMachine(std::shared_ptr<RaftConsensus> consensus,
                 Core::Config& config);
    ~StateMachine();

    /**
     * Called by ClientService to get a response for a read-write operation on
     * the Tree.
     * \warning
     *      Be sure to wait() first!
     * \param rpcInfo
     *      Identifies client session, etc.
     * \param[out] response
     *      If the return value is true, the response will be filled in here.
     *      Otherwise, this will be unmodified.
     * \return
     *      True if successful; false if the session expired.
     */
    bool getResponse(const Protocol::Client::ExactlyOnceRPCInfo& rpcInfo,
                     Protocol::Client::CommandResponse& response) const;

    /**
     * Called by ClientService to execute read-only operations on the Tree.
     */
    void readOnlyTreeRPC(
                const Protocol::Client::ReadOnlyTree_Request& request,
                Protocol::Client::ReadOnlyTree_Response& response) const;

    /**
     * Return once the state machine has applied at least the given entry.
     */
    void wait(uint64_t index) const;

  private:
    // forward declaration
    struct Session;

    /**
     * Invoked once per committed entry from the Raft log.
     */
<<<<<<< HEAD
    void apply(const RaftConsensus::Entry& entry);
=======
    void apply(uint64_t index, const Core::Buffer& serializedCommand);
>>>>>>> ade8e71d

    /**
     * Main function for thread that waits for new commands from Raft.
     */
    void applyThreadMain();

    /**
     * Write the #sessions table to a snapshot file.
     */
    void dumpSessionSnapshot(
                google::protobuf::io::CodedOutputStream& stream) const;

    /**
     * Update the session and clean up unnecessary responses.
     * \param session
     *      Affected session.
     * \param firstOutstandingRPC
     *      New value for the first outstanding RPC for a session.
     */
    void expireResponses(Session& session, uint64_t firstOutstandingRPC);

    /**
     * Remove old sessions.
     * \param clusterTime
     *      Sessions are kept if they have been modified during the last
     *      timeout period going backwards from the given time.
     */
    void expireSessions(uint64_t clusterTime);

    /**
     * Read the #sessions table from a snapshot file.
     */
    void loadSessionSnapshot(
                google::protobuf::io::CodedInputStream& stream);

    /**
     * Return true if it is time to create a new snapshot.
     * This is called by applyThread as an optimization to avoid waking up
     * snapshotThread upon applying every single entry.
     */
    bool shouldTakeSnapshot(uint64_t lastIncludedIndex) const;

    /**
     * Main function for thread that calls takeSnapshot when appropriate.
     */
    void snapshotThreadMain();

    /**
     * Called by snapshotThreadMain to actually take the snapshot.
     */
    void takeSnapshot(uint64_t lastIncludedIndex,
                      std::unique_lock<std::mutex>& lockGuard);

    std::shared_ptr<RaftConsensus> consensus;

    /**
     * Size in bytes of smallest log to snapshot.
     */
    uint64_t snapshotMinLogSize;

    /**
     * Maximum log size as multiple of last snapshot size until server should
     * snapshot.
     */
    uint64_t snapshotRatio;

    /**
     * The time interval after which to remove an inactive client session, in
     * nanoseconds of cluster time.
     */
    uint64_t sessionTimeoutNanos;

    /**
     * Protects against concurrent access for all members of this class (except
     * 'consensus', which is itself a monitor.
     */
    mutable std::mutex mutex;

    /**
     * Notified when lastIndex changes after some entry got applied.
     * Also notified upon exiting.
     * This is used for client threads to wait; see wait().
     */
    mutable Core::ConditionVariable entriesApplied;

    /**
     * Notified when shouldTakeSnapshot(lastIndex) becomes true.
     * Also notified upon exiting.
     * This is used for snapshotThread to wake up only when necessary.
     */
    mutable Core::ConditionVariable snapshotSuggested;

    /**
     * applyThread sets this to true to signal that the server is shutting
     * down.
     */
    bool exiting;

    /**
     * The PID of snapshotThread's child process, if any. This is used by
     * applyThread to signal exits: if applyThread is exiting, it sends SIGHUP
     * to this child process.
     */
    pid_t childPid;

    /**
     * The index of the last log entry that this state machine has applied.
     * This variable is only written to by applyThread, so applyThread is free
     * to access this variable without holding 'mutex'.
     */
    uint64_t lastIndex;

    /**
     * Tracks state for a particular client.
     * Used to prevent duplicate processing of duplicate RPCs.
     */
    struct Session {
        Session()
            : lastModified(0)
            , firstOutstandingRPC(0)
            , responses()
        {
        }
        /**
         * When the session was last active, measured in cluster time
         * (roughly the number of nanoseconds that the cluster has maintained a
         * leader).
         */
        uint64_t lastModified;
        /**
         * Largest firstOutstandingRPC number processed from this client.
         */
        uint64_t firstOutstandingRPC;
        /**
         * Maps from RPC numbers to responses.
         * Responses for RPCs numbered less that firstOutstandingRPC are
         * discarded from this map.
         */
        std::unordered_map<uint64_t, Protocol::Client::CommandResponse>
            responses;
    };

    /**
     * Client ID to Session map.
     */
    std::unordered_map<uint64_t, Session> sessions;

    /**
     * The hierarchical key-value store. Used in readOnlyTreeRPC and
     * readWriteTreeRPC.
     */
    Tree::Tree tree;

    /**
     * Repeatedly calls into the consensus module to get commands to process
     * and applies them.
     */
    std::thread applyThread;

    /**
     * Takes snapshots with the help of a child process.
     */
    std::thread snapshotThread;
};

} // namespace LogCabin::Server
} // namespace LogCabin

#endif // LOGCABIN_SERVER_STATEMACHINE_H<|MERGE_RESOLUTION|>--- conflicted
+++ resolved
@@ -77,11 +77,7 @@
     /**
      * Invoked once per committed entry from the Raft log.
      */
-<<<<<<< HEAD
     void apply(const RaftConsensus::Entry& entry);
-=======
-    void apply(uint64_t index, const Core::Buffer& serializedCommand);
->>>>>>> ade8e71d
 
     /**
      * Main function for thread that waits for new commands from Raft.
